--- conflicted
+++ resolved
@@ -12,8 +12,6 @@
 
 	"golang.org/x/net/ipv4"
 	"golang.org/x/net/ipv6"
-
-	"errors"
 
 	"github.com/miekg/dns"
 )
@@ -171,25 +169,12 @@
 
 // Server structure encapsulates both IPv4/IPv6 UDP connections
 type Server struct {
-<<<<<<< HEAD
 	service    *ServiceEntry
 	ipv4conn   *ipv4.PacketConn
 	ipv6conn   *ipv6.PacketConn
 	ifaces     []net.Interface
 	ttl        uint32
 	cancelFunc context.CancelFunc
-=======
-	service  *ServiceEntry
-	ipv4conn *ipv4.PacketConn
-	ipv6conn *ipv6.PacketConn
-	ifaces   []net.Interface
-
-	shouldShutdown chan struct{}
-	shutdownLock   sync.Mutex
-	shutdownEnd    sync.WaitGroup
-	isShutdown     bool
-	ttl            uint32
->>>>>>> 2f133dca
 }
 
 // Constructs server structure
@@ -208,11 +193,10 @@
 	}
 
 	s := &Server{
-		ipv4conn:       ipv4conn,
-		ipv6conn:       ipv6conn,
-		ifaces:         ifaces,
-		ttl:            3200,
-		shouldShutdown: make(chan struct{}),
+		ipv4conn: ipv4conn,
+		ipv6conn: ipv6conn,
+		ifaces:   ifaces,
+		ttl:      3200,
 	}
 
 	return s, nil
@@ -247,34 +231,16 @@
 
 // Shutdown server will close currently open connections & channel
 func (s *Server) shutdown() error {
-<<<<<<< HEAD
-	s.unregister()
-=======
-	s.shutdownLock.Lock()
-	defer s.shutdownLock.Unlock()
-	if s.isShutdown {
-		return errors.New("Server is already shutdown")
-	}
-
 	err := s.unregister()
 	if err != nil {
 		return err
 	}
-
-	close(s.shouldShutdown)
-
->>>>>>> 2f133dca
 	if s.ipv4conn != nil {
 		s.ipv4conn.Close()
 	}
 	if s.ipv6conn != nil {
 		s.ipv6conn.Close()
 	}
-
-	// Wait for connection and routines to be closed
-	s.shutdownEnd.Wait()
-	s.isShutdown = true
-
 	return nil
 }
 
@@ -284,39 +250,22 @@
 		return
 	}
 	buf := make([]byte, 65536)
-<<<<<<< HEAD
 	for {
 		select {
 		case <-cx.Done():
 			return
 		default:
 		}
-		n, _, from, err := c.ReadFrom(buf)
+		var ifIndex int
+		n, cm, from, err := c.ReadFrom(buf)
 		if err != nil {
 			continue
 		}
-		if err := s.parsePacket(buf[:n], from); err != nil {
-			log.Printf("[ERR] zeroconf: failed to handle query v4: %v", err)
-=======
-	s.shutdownEnd.Add(1)
-	defer s.shutdownEnd.Done()
-	for {
-		select {
-		case <-s.shouldShutdown:
-			return
-		default:
-			var ifIndex int
-			n, cm, from, err := c.ReadFrom(buf)
-			if err != nil {
-				continue
-			}
-			if cm != nil {
-				ifIndex = cm.IfIndex
-			}
-			if err := s.parsePacket(buf[:n], ifIndex, from); err != nil {
-				// log.Printf("[ERR] zeroconf: failed to handle query v4: %v", err)
-			}
->>>>>>> 2f133dca
+		if cm != nil {
+			ifIndex = cm.IfIndex
+		}
+		if err := s.parsePacket(buf[:n], ifIndex, from); err != nil {
+			// log.Printf("[ERR] zeroconf: failed to handle query v4: %v", err)
 		}
 	}
 }
@@ -327,39 +276,22 @@
 		return
 	}
 	buf := make([]byte, 65536)
-<<<<<<< HEAD
 	for {
 		select {
 		case <-cx.Done():
 			return
 		default:
 		}
-		n, _, from, err := c.ReadFrom(buf)
+		var ifIndex int
+		n, cm, from, err := c.ReadFrom(buf)
 		if err != nil {
 			continue
 		}
-		if err := s.parsePacket(buf[:n], from); err != nil {
-			log.Printf("[ERR] zeroconf: failed to handle query v6: %v", err)
-=======
-	s.shutdownEnd.Add(1)
-	defer s.shutdownEnd.Done()
-	for {
-		select {
-		case <-s.shouldShutdown:
-			return
-		default:
-			var ifIndex int
-			n, cm, from, err := c.ReadFrom(buf)
-			if err != nil {
-				continue
-			}
-			if cm != nil {
-				ifIndex = cm.IfIndex
-			}
-			if err := s.parsePacket(buf[:n], ifIndex, from); err != nil {
-				// log.Printf("[ERR] zeroconf: failed to handle query v6: %v", err)
-			}
->>>>>>> 2f133dca
+		if cm != nil {
+			ifIndex = cm.IfIndex
+		}
+		if err := s.parsePacket(buf[:n], ifIndex, from); err != nil {
+			// log.Printf("[ERR] zeroconf: failed to handle query v6: %v", err)
 		}
 	}
 }
@@ -610,16 +542,12 @@
 	randomizer := rand.New(rand.NewSource(time.Now().UnixNano()))
 
 	for i := 0; i < multicastRepitions; i++ {
-<<<<<<< HEAD
 		select {
 		case <-cx.Done():
 			return
 		default:
 		}
-		if err := s.multicastResponse(q); err != nil {
-=======
 		if err := s.multicastResponse(q, 0); err != nil {
->>>>>>> 2f133dca
 			log.Println("[ERR] zeroconf: failed to send probe:", err.Error())
 		}
 		time.Sleep(time.Duration(randomizer.Intn(250)) * time.Millisecond)

--- conflicted
+++ resolved
@@ -28,7 +28,6 @@
 // ServiceInstanceName returns a complete service instance name (e.g. MyDemo\ Service._foobar._tcp.local.),
 // which is composed from service instance name, service name and a domain.
 func (s *ServiceRecord) ServiceInstanceName() string {
-<<<<<<< HEAD
 	s.lk.Lock()
 	defer s.lk.Unlock()
 	// If no instance name provided we cannot compose service instance name
@@ -39,8 +38,7 @@
 	if s.serviceInstanceName == "" {
 		s.serviceInstanceName = fmt.Sprintf("%s.%s", trimDot(s.Instance), s.ServiceName())
 	}
-=======
->>>>>>> 2f133dca
+
 	return s.serviceInstanceName
 }
 
@@ -51,13 +49,6 @@
 
 // NewServiceRecord constructs a ServiceRecord.
 func NewServiceRecord(instance, service, domain string) *ServiceRecord {
-<<<<<<< HEAD
-	return &ServiceRecord{
-		Instance: instance,
-		Service:  service,
-		Domain:   domain,
-	}
-=======
 	s := &ServiceRecord{
 		Instance:    instance,
 		Service:     service,
@@ -78,7 +69,6 @@
 	s.serviceTypeName = fmt.Sprintf("_services._dns-sd._udp.%s.", typeNameDomain)
 
 	return s
->>>>>>> 2f133dca
 }
 
 // LookupParams contains configurable properties to create a service discovery request
